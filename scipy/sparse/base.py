--- conflicted
+++ resolved
@@ -109,7 +109,6 @@
 
     shape = property(fget=get_shape, fset=set_shape)
 
-<<<<<<< HEAD
     def reshape(self, shape, order='C'):
         """
         Gives a new shape to a sparse matrix without changing its data.
@@ -131,12 +130,7 @@
         --------
         np.matrix.reshape : NumPy's implementation of 'reshape' for matrices
         """
-        raise NotImplementedError("Reshaping not implemented for %s." %
-                                  self.__class__.__name__)
-=======
-    def reshape(self, shape):
         return self.tocoo().reshape(shape).asformat(self.format)
->>>>>>> ec0686ee
 
     def astype(self, dtype, casting='unsafe', copy=True):
         """Cast the matrix elements to a specified type.
@@ -896,11 +890,7 @@
         return self.tocsr(copy=copy).tocsc(copy=False)
 
     def copy(self):
-<<<<<<< HEAD
         """Returns a copy of this matrix.
-=======
-        return self.__class__(self, copy=True)
->>>>>>> ec0686ee
 
         No data/indices will be shared between the returned value and current
         matrix.
